/*
 * Licensed to the Apache Software Foundation (ASF) under one or more
 * contributor license agreements.  See the NOTICE file distributed with
 * this work for additional information regarding copyright ownership.
 * The ASF licenses this file to You under the Apache License, Version 2.0
 * (the "License"); you may not use this file except in compliance with
 * the License.  You may obtain a copy of the License at
 *
 *    http://www.apache.org/licenses/LICENSE-2.0
 *
 * Unless required by applicable law or agreed to in writing, software
 * distributed under the License is distributed on an "AS IS" BASIS,
 * WITHOUT WARRANTIES OR CONDITIONS OF ANY KIND, either express or implied.
 * See the License for the specific language governing permissions and
 * limitations under the License.
 */

package org.apache.spark.streaming

import dstream.InputDStream
import java.io.{ObjectInputStream, IOException, ObjectOutputStream}
import collection.mutable.ArrayBuffer
import org.apache.spark.Logging
import org.apache.spark.streaming.scheduler.Job

final private[streaming] class DStreamGraph extends Serializable with Logging {

  private val inputStreams = new ArrayBuffer[InputDStream[_]]()
  private val outputStreams = new ArrayBuffer[DStream[_]]()

  var rememberDuration: Duration = null
  var checkpointInProgress = false

  var zeroTime: Time = null
  var startTime: Time = null
  var batchDuration: Duration = null

  def start(time: Time) {
    this.synchronized {
      if (zeroTime != null) {
        throw new Exception("DStream graph computation already started")
      }
      zeroTime = time
      startTime = time
      outputStreams.foreach(_.initialize(zeroTime))
      outputStreams.foreach(_.remember(rememberDuration))
      outputStreams.foreach(_.validate)
      inputStreams.par.foreach(_.start())
    }
  }

  def restart(time: Time) {
    this.synchronized { startTime = time }
  }

  def stop() {
    this.synchronized {
      inputStreams.par.foreach(_.stop())
    }
  }

  def setContext(ssc: StreamingContext) {
    this.synchronized {
      outputStreams.foreach(_.setContext(ssc))
    }
  }

  def setBatchDuration(duration: Duration) {
    this.synchronized {
      if (batchDuration != null) {
        throw new Exception("Batch duration already set as " + batchDuration +
          ". cannot set it again.")
      }
      batchDuration = duration
    }
  }

  def remember(duration: Duration) {
    this.synchronized {
      if (rememberDuration != null) {
        throw new Exception("Batch duration already set as " + batchDuration +
          ". cannot set it again.")
      }
      rememberDuration = duration
    }
  }

  def addInputStream(inputStream: InputDStream[_]) {
    this.synchronized {
      inputStream.setGraph(this)
      inputStreams += inputStream
    }
  }

  def addOutputStream(outputStream: DStream[_]) {
    this.synchronized {
      outputStream.setGraph(this)
      outputStreams += outputStream
    }
  }

  def getInputStreams() = this.synchronized { inputStreams.toArray }

  def getOutputStreams() = this.synchronized { outputStreams.toArray }

  def generateJobs(time: Time): Seq[Job] = {
    logInfo("Generating jobs for time " + time)
    this.synchronized {
<<<<<<< HEAD
=======
      logDebug("Generating jobs for time " + time)
>>>>>>> 7cef8435
      val jobs = outputStreams.flatMap(outputStream => outputStream.generateJob(time))
      logDebug("Generated " + jobs.length + " jobs for time " + time)
      jobs
    }
  }

  def clearMetadata(time: Time) {
    logInfo("Clearing metadata for time " + time)
    this.synchronized {
<<<<<<< HEAD
      outputStreams.foreach(_.clearMetadata(time))
=======
      logDebug("Clearing old metadata for time " + time)
      outputStreams.foreach(_.clearOldMetadata(time))
      logDebug("Cleared old metadata for time " + time)
>>>>>>> 7cef8435
    }
    logInfo("Cleared old metadata for time " + time)
  }

  def updateCheckpointData(time: Time) {
    logInfo("Updating checkpoint data for time " + time)
    this.synchronized {
      outputStreams.foreach(_.updateCheckpointData(time))
    }
    logInfo("Updated checkpoint data for time " + time)
  }

  def clearCheckpointData(time: Time) {
    logInfo("Clearing checkpoint data for time " + time)
    this.synchronized {
      outputStreams.foreach(_.clearCheckpointData(time))
    }
    logInfo("Cleared checkpoint data for time " + time)
  }

  def restoreCheckpointData() {
    logInfo("Restoring checkpoint data")
    this.synchronized {
      outputStreams.foreach(_.restoreCheckpointData())
    }
    logInfo("Restored checkpoint data")
  }

  def validate() {
    this.synchronized {
      assert(batchDuration != null, "Batch duration has not been set")
      //assert(batchDuration >= Milliseconds(100), "Batch duration of " + batchDuration + " is very low")
      assert(getOutputStreams().size > 0, "No output streams registered, so nothing to execute")
    }
  }

  @throws(classOf[IOException])
  private def writeObject(oos: ObjectOutputStream) {
    logDebug("DStreamGraph.writeObject used")
    this.synchronized {
      checkpointInProgress = true
      oos.defaultWriteObject()
      checkpointInProgress = false
    }
  }

  @throws(classOf[IOException])
  private def readObject(ois: ObjectInputStream) {
    logDebug("DStreamGraph.readObject used")
    this.synchronized {
      checkpointInProgress = true
      ois.defaultReadObject()
      checkpointInProgress = false
    }
  }
}
<|MERGE_RESOLUTION|>--- conflicted
+++ resolved
@@ -104,30 +104,20 @@
   def getOutputStreams() = this.synchronized { outputStreams.toArray }
 
   def generateJobs(time: Time): Seq[Job] = {
-    logInfo("Generating jobs for time " + time)
-    this.synchronized {
-<<<<<<< HEAD
-=======
-      logDebug("Generating jobs for time " + time)
->>>>>>> 7cef8435
-      val jobs = outputStreams.flatMap(outputStream => outputStream.generateJob(time))
-      logDebug("Generated " + jobs.length + " jobs for time " + time)
-      jobs
+    logDebug("Generating jobs for time " + time)
+    val jobs = this.synchronized {
+      outputStreams.flatMap(outputStream => outputStream.generateJob(time))
     }
+    logDebug("Generated " + jobs.length + " jobs for time " + time)
+    jobs
   }
 
   def clearMetadata(time: Time) {
-    logInfo("Clearing metadata for time " + time)
+    logDebug("Clearing metadata for time " + time)
     this.synchronized {
-<<<<<<< HEAD
       outputStreams.foreach(_.clearMetadata(time))
-=======
-      logDebug("Clearing old metadata for time " + time)
-      outputStreams.foreach(_.clearOldMetadata(time))
-      logDebug("Cleared old metadata for time " + time)
->>>>>>> 7cef8435
     }
-    logInfo("Cleared old metadata for time " + time)
+    logDebug("Cleared old metadata for time " + time)
   }
 
   def updateCheckpointData(time: Time) {
